<<<<<<< HEAD
__build__ = 1236
=======
__build__ = 1235
>>>>>>> 8f079b8f

# Licensed under the Apache License, Version 2.0 (the "License");
# you may not use this file except in compliance with the License.
# See the License at http://www.apache.org/licenses/LICENSE-2.0
# Distributed on an "AS IS" BASIS, WITHOUT WARRANTIES OR CONDITIONS OF ANY KIND.

"""
Store the version here so:
1) we don't load dependencies by storing it in __init__.py
2) we can import it in setup.py for the same reason
"""
from enum import Enum  # isort: skip


class VersionStatus(Enum):
    ALPHA = "alpha"
    BETA = "beta"
    RELEASE = "release"


_major = 0
_minor = 22
_revision = 0
_status = VersionStatus.ALPHA

__author__ = "@joocer"
__version__ = f"{_major}.{_minor}.{_revision}" + (
    f"-{_status.value}.{__build__}" if _status != VersionStatus.RELEASE else ""
)<|MERGE_RESOLUTION|>--- conflicted
+++ resolved
@@ -1,8 +1,4 @@
-<<<<<<< HEAD
 __build__ = 1236
-=======
-__build__ = 1235
->>>>>>> 8f079b8f
 
 # Licensed under the Apache License, Version 2.0 (the "License");
 # you may not use this file except in compliance with the License.
@@ -26,7 +22,7 @@
 _major = 0
 _minor = 22
 _revision = 0
-_status = VersionStatus.ALPHA
+_status = VersionStatus.BETA
 
 __author__ = "@joocer"
 __version__ = f"{_major}.{_minor}.{_revision}" + (
