<<<<<<< HEAD
__build__ = 823
=======
__build__ = 822
>>>>>>> 9d8169a7

# Licensed under the Apache License, Version 2.0 (the "License");
# you may not use this file except in compliance with the License.
# You may obtain a copy of the License at
#
#     http://www.apache.org/licenses/LICENSE-2.0
#
# Unless required by applicable law or agreed to in writing, software
# distributed under the License is distributed on an "AS IS" BASIS,
# WITHOUT WARRANTIES OR CONDITIONS OF ANY KIND, either express or implied.
# See the License for the specific language governing permissions and
# limitations under the License.

"""
Store the version here so:
1) we don't load dependencies by storing it in __init__.py
2) we can import it in setup.py for the same reason
"""
from enum import Enum  # isort: skip


class VersionStatus(Enum):
    ALPHA = "alpha"
    BETA = "beta"
    RELEASE = "release"


_major = 0
_minor = 17
_revision = 2
_status = VersionStatus.ALPHA

__author__ = "@joocer"
__version__ = f"{_major}.{_minor}.{_revision}" + (
    f"-{_status.value}.{__build__}" if _status != VersionStatus.RELEASE else ""
)<|MERGE_RESOLUTION|>--- conflicted
+++ resolved
@@ -1,8 +1,4 @@
-<<<<<<< HEAD
-__build__ = 823
-=======
-__build__ = 822
->>>>>>> 9d8169a7
+__build__ = 800
 
 # Licensed under the Apache License, Version 2.0 (the "License");
 # you may not use this file except in compliance with the License.
