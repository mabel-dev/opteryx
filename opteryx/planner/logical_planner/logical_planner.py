# Licensed under the Apache License, Version 2.0 (the "License");
# you may not use this file except in compliance with the License.
# See the License at http://www.apache.org/licenses/LICENSE-2.0
# Distributed on an "AS IS" BASIS, WITHOUT WARRANTIES OR CONDITIONS OF ANY KIND.

"""
Converts the AST to a logical query plan.

The plan does not try to be efficient or clever, at this point it is only trying to be correct.
"""

import time
from enum import Enum
from enum import auto
from typing import List
from typing import Optional
from typing import Tuple

from orso.tools import random_string
from orso.types import OrsoTypes

from opteryx.exceptions import UnnamedColumnError
from opteryx.exceptions import UnsupportedSyntaxError
from opteryx.managers.expression import NodeType
from opteryx.managers.expression import format_expression
from opteryx.managers.expression import get_all_nodes_of_type
from opteryx.models import LogicalColumn
from opteryx.models import Node
from opteryx.planner import build_literal_node
from opteryx.planner.logical_planner import logical_planner_builders
from opteryx.planner.logical_planner.logical_planner_rewriter import decompose_aggregates
from opteryx.third_party.travers import Graph
from opteryx.utils import dnf


class LogicalPlanStepType(int, Enum):
    Project = auto()  # field selection
    Filter = auto()  # tuple filtering
    Union = auto()  #  appending relations
    Explain = auto()  # EXPLAIN
    Difference = auto()  # relation interection
    Join = auto()  # all joins
    Unnest = auto()  # UNNEST
    #    Containment = auto() # IN (maybe also EXISTS?)
    AggregateAndGroup = auto()  # group by
    Aggregate = auto()
    Scan = auto()  # read a dataset
    Show = auto()  # show a variable
    ShowColumns = auto()  # SHOW COLUMNS
    Set = auto()  # set a variable
    Limit = auto()  # limit and offset
    Order = auto()  # order by
    Distinct = auto()
    Exit = auto()
    HeapSort = auto()

    CTE = auto()
    Subquery = auto()
    FunctionDataset = auto()  # Unnest, GenerateSeries, values + Fake
    MetadataWriter = auto()


class LogicalPlan(Graph):
    pass


class LogicalPlanNode(Node):
    def copy(self) -> "Node":
        return LogicalPlanNode(**super().copy().properties)

    def __str__(self):  # pragma: no cover
        try:
            from opteryx.planner.logical_planner.logical_planner_renderers import _render_registry

            render_fn = _render_registry.get(self.node_type)
            if render_fn:
                return render_fn(self)
        except Exception as err:
            import warnings

            warnings.warn(f"Problem drawing logical plan - {err}")
        return self.node_type.name


def get_subplan_schemas(sub_plan: Graph) -> List[str]:
    """
    Collects all schema aliases used within a given sub-plan.

    This function traverses the sub-plan graph to collect aliases, including those from subqueries.
    Aliases define the schemas used at exit and entry points of the sub-plan.

    Parameters:
        sub_plan: Graph
            The sub-plan object representing a branch of the logical plan.

    Returns:
        List[str]:
            A sorted list of unique schema aliases found within the sub-plan.
    """

    def collect_aliases(node: dict) -> List[str]:
        """
        Recursively traverse the graph to collect schema aliases.

        Parameters:
            node: dict
                The current node in the graph.

        Returns:
            List[str]:
                A list of unique schema aliases collected from the current node and its children.
        """
        current_node = sub_plan[node["name"]]

        # Start with the alias of the current node, if it exists
        aliases = [current_node.alias] if current_node.alias else []

        # If this node is a subquery, stop traversal here
        if current_node.node_type == LogicalPlanStepType.Subquery:
            return aliases

        # Recursively collect aliases from children
        for child in node.get("children", []):
            aliases.extend(collect_aliases(child))

        return aliases

    # Start the traversal from the root node
    root_node = sub_plan.depth_first_search()
    aliases = collect_aliases(root_node)

    # Return sorted list of unique aliases
    return sorted(set(aliases))


def get_subplan_reads(sub_plan: Graph) -> List[str]:
    def collect_reads(node: dict) -> List[str]:
        current_node = sub_plan[node["name"]]

        # If this node is a subquery, stop traversal here
        if current_node.node_type in (
            LogicalPlanStepType.Scan,
            LogicalPlanStepType.FunctionDataset,
        ):
            return [current_node.uuid]

        readers = []
        # Recursively collect aliases from children
        for child in node.get("children", []):
            readers.extend(collect_reads(child))

        return readers

    # Start the traversal from the root node
    root_node = sub_plan.depth_first_search()
    readers = collect_reads(root_node)

    # Return sorted list of unique aliases
    return sorted(set(readers))


"""
CLAUSE PLANNERS
"""


def extract_ctes(branch, planner):
    ctes = {}
    if branch.get("Query", branch).get("with"):
        for _ast in branch.get("Query", branch)["with"]["cte_tables"]:
            alias = _ast.get("alias")["name"]["value"]
            logical_plan = planner(_ast["query"]["body"])
            # CTEs don't have an exit node
            plan_head = logical_plan.get_exit_points()[0]
            logical_plan.remove_node(plan_head, True)
            ctes[alias] = logical_plan
    return ctes


def extract_value(clause):
    if len(clause) == 1:
        return logical_planner_builders.build(clause[0])
    return [logical_planner_builders.build(token) for token in clause]


def extract_variable(clause):
    if len(clause) == 1:
        return clause[0]["Identifier"]["value"]
    return [token["Identifier"]["value"] for token in clause]


def extract_simple_filter(filters, identifier: str = "Name"):
    if "Like" in filters:
        left = Node(NodeType.IDENTIFIER, value=identifier)
        right = Node(NodeType.LITERAL, type=OrsoTypes.VARCHAR, value=filters["Like"])
        root = Node(
            NodeType.COMPARISON_OPERATOR,
            value="ILike",  # we're case insensitive for SHOW filters
            left=left,
            right=right,
        )
        return root
    if "Where" in filters:
        root = logical_planner_builders.build(filters["Where"])
        return root


def _table_name(branch):
    keys = ("Table", "Derived")
    for key in keys:
        if key in branch["relation"]:
            break
    if branch["relation"][key]["alias"]:
        return branch["relation"][key]["alias"]["name"]["value"]
    return ".".join(part["Identifier"]["value"] for part in branch["relation"][key]["name"])


def inner_query_planner(ast_branch: dict) -> LogicalPlan:
    if "Query" in ast_branch:
        # Sometimes we get a full query plan here (e.g. when queries in set
        # functions are in parenthesis)
        return plan_query(ast_branch)

    inner_plan = LogicalPlan()
    step_id = None

    # TOP used?
    if ast_branch["Select"].get("top") is not None:
        raise UnsupportedSyntaxError(
            "SELECT TOP to limit number of returned records not supported, use LIMIT instead."
        )

    # from
    _relations = ast_branch["Select"].get("from", [])
    for relation in _relations:
        step_id, sub_plan = create_node_relation(relation)
        inner_plan += sub_plan

    # If there's any peer relations, they are implicit cross joins
    if len(_relations) > 1:
        join_step = LogicalPlanNode(node_type=LogicalPlanStepType.Join)
        join_step.type = "cross join"
        join_step.implied_join = True

        join_step.relation_names = [_table_name(_relation) for _relation in _relations]

        reader_nodes = list(inner_plan._nodes.values())
        join_step.readers = [r.uuid for r in reader_nodes]

        step_id = random_string()
        inner_plan.add_node(step_id, join_step)
        for relation in _relations:
            inner_plan.add_edge(relation["step_id"], step_id)

    # If there's no relations, use $no_table
    if len(_relations) == 0:
        step_id, sub_plan = create_node_relation(
            {
                "relation": {
                    "Table": {
                        "name": [{"Identifier": {"value": "$no_table"}}],
                        "args": None,
                        "alias": None,
                        "with_hints": [],
                    }
                }
            }
        )
        inner_plan += sub_plan

    # selection
    _selection = logical_planner_builders.build(ast_branch["Select"].get("selection"))
    if _selection:
        if len(_relations) == 0:
            raise UnsupportedSyntaxError("Statement has a WHERE clause but no FROM clause.")
        selection_step = LogicalPlanNode(node_type=LogicalPlanStepType.Filter)
        selection_step.condition = _selection
        previous_step_id, step_id = step_id, random_string()
        inner_plan.add_node(step_id, selection_step)
        if previous_step_id is not None:
            inner_plan.add_edge(previous_step_id, step_id)

    # groups
    _projection = logical_planner_builders.build(ast_branch["Select"].get("projection")) or []
    if len(_projection) > 1 and any(
        p.node_type == NodeType.WILDCARD for p in _projection if p.value is None
    ):
        from opteryx.exceptions import SqlError

        raise SqlError("SELECT * cannot coexist with additional columns.")

    if len(_projection) > 1 and any(p.node_type == NodeType.WILDCARD for p in _projection[1:]):
        from opteryx.exceptions import SqlError

        raise SqlError(
            "Qualified wild cards (`table.*`) must be the first column when used with additional columns."
        )

    _aggregates = get_all_nodes_of_type(_projection, select_nodes=(NodeType.AGGREGATOR,))
    _aggregates, _projection = decompose_aggregates(_aggregates, _projection)
    _groups = logical_planner_builders.build(ast_branch["Select"].get("group_by"))[0]
    if _groups is not None and _groups != []:
        if any(p.node_type == NodeType.WILDCARD for p in _projection):
            raise UnsupportedSyntaxError(
                "SELECT * cannot be used with GROUP BY, Did you mean `GROUP BY ALL`."
            )
        # WILDCARD is used to represent GROUP BY ALL, we group by all columns in the projection
        # which aren't aggregates
        if _groups == NodeType.WILDCARD:
            _groups = [
                p
                for p in _projection
                if len(get_all_nodes_of_type(p, select_nodes=(NodeType.AGGREGATOR,))) == 0
            ]

        group_step = LogicalPlanNode(node_type=LogicalPlanStepType.AggregateAndGroup)
        group_step.groups = _groups
        group_step.aggregates = _aggregates
        group_step.projection = _projection
        previous_step_id, step_id = step_id, random_string()
        inner_plan.add_node(step_id, group_step)
        if previous_step_id is not None:
            inner_plan.add_edge(previous_step_id, step_id)
    # aggregates
    elif len(_aggregates) > 0:
        aggregate_step = LogicalPlanNode(node_type=LogicalPlanStepType.Aggregate)
        aggregate_step.groups = _groups
        aggregate_step.aggregates = _aggregates

        known_columns = {
            hash(n) for n in get_all_nodes_of_type(_groups + _aggregates, (NodeType.IDENTIFIER,))
        }
        project_columns = [
            n
            for n in get_all_nodes_of_type(_projection, (NodeType.IDENTIFIER,))
            if hash(n) not in known_columns
        ]

        if len(project_columns) > 0:
            from opteryx.exceptions import SqlError

            column = project_columns.pop().source_column
            error = f"Column '{column}' must appear in the `GROUP BY` clause or must be part of an aggregate function. Either add it to the `GROUP BY` list, or add an aggregation such as `MIN({column})`."
            raise SqlError(error)

        previous_step_id, step_id = step_id, random_string()
        inner_plan.add_node(step_id, aggregate_step)
        if previous_step_id is not None:
            inner_plan.add_edge(previous_step_id, step_id)

    # pre-process part of the order by before the projection
    _order_by = ast_branch.get("order_by")
    _order_by_columns_not_in_projection = []
    _order_by_columns = []
    if _order_by and _order_by.get("kind") and _order_by["kind"].get("Expressions"):
        _order_by = [
            (
                logical_planner_builders.build(item["expr"]),
                True if item["options"]["asc"] is None else item["options"]["asc"],
            )
            for item in _order_by["kind"]["Expressions"]
        ]
        if any(c[0].node_type == NodeType.LITERAL for c in _order_by):
            raise UnsupportedSyntaxError("Cannot ORDER BY constant values")
        _order_by_columns = [exp[0] for exp in _order_by]

    # projection
    project_step = None
    if not (
        len(_projection) == 1
        and _projection[0].node_type == NodeType.WILDCARD
        and _projection[0].except_columns is None
        and _projection[0].value is None
    ):
        for column in _projection:
            if column.node_type == NodeType.LITERAL and column.type == OrsoTypes.ARRAY:
                if ast_branch["Select"].get("distinct"):
                    raise UnsupportedSyntaxError(
                        "Values cannot be parenthesised in the SELECT clause. Did you mean DISTINCT ON(cols) cols FROM ?"
                    )
                raise UnsupportedSyntaxError("Values cannot be parenthesised in the SELECT clause.")

        # ORDER BY needing to be able to order by columns not in the projection
        # whilst being able to order by aliases created by the projection means
        # we need to do specific checks
        if _order_by_columns:
            # Collect qualified names and aliases from projection columns
            projection_qualified_names = {
                proj_col.qualified_name for proj_col in _projection if proj_col.qualified_name
            }.union({f".{proj_col.alias}" for proj_col in _projection if proj_col.alias})

            # Collect expression columns from projection
            projection_expressions = {
                format_expression(proj_col)
                for proj_col in _projection
                if proj_col.node_type != NodeType.IDENTIFIER
            }

            # Remove columns from ORDER BY that are directly in the projection, aliased, or have the same expression
            _order_by_columns_not_in_projection = [
                ord_col
                for ord_col in _order_by_columns
                if ord_col.qualified_name not in projection_qualified_names
                and f".{ord_col.source_column}" not in projection_qualified_names
                and ord_col.qualified_name
                not in [f".{proj_col.source_column}" for proj_col in _projection]
                and format_expression(ord_col) not in projection_expressions
            ]

            # Remove columns from ORDER BY that match the source of a wildcard in the projection
            if _projection[0].except_columns is None:
                for proj_col in [pc for pc in _projection if pc.node_type == NodeType.WILDCARD]:
                    _order_by_columns_not_in_projection = [
                        ord_col
                        for ord_col in _order_by_columns_not_in_projection
                        if ord_col.source != proj_col.value[0]
                    ]

        project_step = LogicalPlanNode(node_type=LogicalPlanStepType.Project)
        project_step.columns = _projection
        project_step.order_by_columns = _order_by_columns_not_in_projection
        project_step.except_columns = _projection[0].except_columns
        previous_step_id, step_id = step_id, random_string()
        inner_plan.add_node(step_id, project_step)
        if previous_step_id is not None:
            inner_plan.add_edge(previous_step_id, step_id)

    # EXCEPT with ORDER BY creates complex situations
    if project_step and project_step.except_columns and _order_by_columns_not_in_projection:
        if any(
            col.source_column in {c.source_column for c in project_step.except_columns}
            for col in project_step.order_by_columns
        ):
            raise UnsupportedSyntaxError(
                "Cannot ORDER BY columns excluded by the EXCEPT clause in the projection."
            )
        project_step.order_by_columns = []

    # having
    _having = logical_planner_builders.build(ast_branch["Select"].get("having"))
    if _having:
        having_step = LogicalPlanNode(node_type=LogicalPlanStepType.Filter)
        having_step.condition = _having
        previous_step_id, step_id = step_id, random_string()
        inner_plan.add_node(step_id, having_step)
        if previous_step_id is not None:
            inner_plan.add_edge(previous_step_id, step_id)

    # distinct
    if ast_branch["Select"].get("distinct"):
        distinct_step = LogicalPlanNode(node_type=LogicalPlanStepType.Distinct)
        if isinstance(ast_branch["Select"]["distinct"], dict):
            distinct_step.on = logical_planner_builders.build(
                ast_branch["Select"]["distinct"]["On"]
            )
        previous_step_id, step_id = step_id, random_string()
        inner_plan.add_node(step_id, distinct_step)
        if previous_step_id is not None:
            inner_plan.add_edge(previous_step_id, step_id)

    # order
    if _order_by:
        order_step = LogicalPlanNode(node_type=LogicalPlanStepType.Order)
        order_step.order_by = _order_by
        previous_step_id, step_id = step_id, random_string()
        inner_plan.add_node(step_id, order_step)
        if previous_step_id is not None:
            inner_plan.add_edge(previous_step_id, step_id)

    # limit/offset
    _limit = ast_branch.get("limit")
    _offset = ast_branch.get("offset")
    if _limit or _offset:
        limit_step = LogicalPlanNode(node_type=LogicalPlanStepType.Limit)
        limit_step.limit = None if _limit is None else logical_planner_builders.build(_limit).value
        limit_step.offset = (
            None if _offset is None else logical_planner_builders.build(_offset).value
        )
        previous_step_id, step_id = step_id, random_string()
        inner_plan.add_node(step_id, limit_step)
        if previous_step_id is not None:
            inner_plan.add_edge(previous_step_id, step_id)

    # add the exit node
    exit_node = LogicalPlanNode(node_type=LogicalPlanStepType.Exit)
    exit_node.columns = _projection
    previous_step_id, step_id = step_id, random_string()
    inner_plan.add_node(step_id, exit_node)
    if previous_step_id is not None:
        inner_plan.add_edge(previous_step_id, step_id)

    return inner_plan


"""
STATEMENT PLANNERS
"""


def process_join_tree(join: dict) -> LogicalPlanNode:
    """
    Processes a join tree from the AST and returns a LogicalPlanNode representing the join.
    """

    def extract_join_type(join: dict) -> str:
        """
        Extracts the type of the join from the AST node representing the join.
        """
        join_operator = join["join_operator"]

        if join_operator == {"Join": "Natural"}:
            return "natural join"
        elif join_operator == "CrossJoin":
            return "cross join"

        join_operator = next(iter(join["join_operator"]))

        return {
            "Anti": "left anti",  # ANTI JOIN is a LEFT ANTI JOIN
            "FullOuter": "full outer",
            "Join": "inner",
            "Inner": "inner",
            "LeftAnti": "left anti",
            "Left": "left outer",
            "LeftOuter": "left outer",
            "LeftSemi": "left semi",
            "RightAnti": "right anti",  # not supported
            "Right": "right outer",
            "RightOuter": "right outer",
            "RightSemi": "right semi",  # not supported
            "Semi": "left semi",  # SEMI JOIN is a LEFT SEMI JOIN
            "CrossJoin": "cross join",  # should never match, here for completeness
            "Natural": "natural join",  # should never match, here for completeness
        }.get(join_operator)

    def extract_join_condition(join: dict) -> Tuple[Optional[str], Optional[List[str]]]:
        """
        Extracts the join's limiting condition from the AST node representing the join.
        """
        join_operator = join["join_operator"]
        if not isinstance(join_operator, dict):
            return None, None

        join_on = None
        join_using = None

        join_operator = next(iter(join_operator))
        join_condition = next(iter(join["join_operator"][join_operator]))
        if join_condition == "On":
            join_on = logical_planner_builders.build(
                join["join_operator"][join_operator][join_condition]
            )
        if join_condition == "Using":
            join_using = [
                logical_planner_builders.build(identifier[0])
                for identifier in join["join_operator"][join_operator][join_condition]
            ]

        return join_on, join_using

    def create_unnest_node(join: dict, join_step: Node) -> Node:
        """
        Extracts information for an UNNEST dataset from the AST node representing the join.
        """
        if join_step.type != "cross join":
            raise UnsupportedSyntaxError("JOIN on UNNEST only supported for CROSS joins.")
        unnest_column = logical_planner_builders.build(join["relation"]["Table"]["args"]["args"][0])
        if join["relation"]["Table"].get("alias") is None:
            raise UnnamedColumnError(
                "Column created by UNNEST has no name, use AS to name the column."
            )
        unnest_alias = join["relation"]["Table"]["alias"]["name"]["value"]

        # if we're a UNNEST JOIN, we're a different node type
        join_step.node_type = LogicalPlanStepType.Unnest
        join_step.unnest_column = unnest_column
        join_step.unnest_alias = unnest_alias
        join_step.alias = f"$unnest-{random_string(6)}"

        # return the updated node
        return join_step

    join_step = LogicalPlanNode(node_type=LogicalPlanStepType.Join)

    join_step.type = extract_join_type(join)

    if join_step.type in ("right semi", "right anti"):
        raise UnsupportedSyntaxError(
            f"{join_step.type.upper()} JOIN not supported, use LEFT variations only."
        )

    join_step.on, join_step.using = extract_join_condition(join)
    if not join_step.on and not join_step.using and join_step.type in ("left outer", "right outer"):
        raise UnsupportedSyntaxError(
            f"{join_step.type.upper()} JOIN must have an ON or USING clause."
        )

    # JOIN UNNEST needs to be handled differently
    if "Table" in join.get("relation", {}):
        relation_name = ".".join(
            logical_planner_builders.build(p).value for p in join["relation"]["Table"]["name"]
        )
        if relation_name.upper() == "UNNEST":
            join_step = create_unnest_node(join, join_step)

    return join_step


def create_node_relation(relation: dict):
    sub_plan = LogicalPlan()
    root_node = None

    relation_name = None
    if "Table" in relation["relation"]:
        relation_name = ".".join(
            logical_planner_builders.build(p).value for p in relation["relation"]["Table"]["name"]
        )

    if "Derived" in relation["relation"]:
        if relation["relation"]["Derived"]["subquery"]:
            subquery = relation["relation"]["Derived"]
            if "Values" not in subquery["subquery"]["body"]:
                # SUBQUERY nodes wrap other queries and the result is available as a relation in
                # the parent query.
                #
                # We have the name of the relation (alias), the query is added as a query plan to
                # the parent plan.
                if subquery["alias"] is None:
                    from opteryx.exceptions import UnnamedSubqueryError

                    raise UnnamedSubqueryError(
                        "Ensure you provide a name for all subqueries in FROM or JOIN clauses by using AS)."
                    )

                subquery_step = LogicalPlanNode(node_type=LogicalPlanStepType.Subquery)
                subquery_step.alias = subquery["alias"]["name"]["value"]
                step_id = random_string()
                sub_plan.add_node(step_id, subquery_step)

                subquery_plan = plan_query(subquery["subquery"])
                exit_node = subquery_plan.get_exit_points()[0]
                subquery_step.columns = subquery_plan[exit_node].columns
                subquery_plan.remove_node(exit_node, heal=True)

                sub_plan += subquery_plan
                subquery_entry_id = subquery_plan.get_exit_points()[0]
                sub_plan.add_edge(subquery_entry_id, step_id)

                root_node = step_id
                relation["step_id"] = step_id
            else:
                # VALUES nodes are where the relation is defined within the SQL statement.
                # e.g. SELECT * FROM (VALUES(1),(2)) AS numbers (number)
                #
                # We have the name of the relation (alias), the column names (columns) and the
                # values in each row (values)
                values_step = LogicalPlanNode(
                    node_type=LogicalPlanStepType.FunctionDataset, function="VALUES"
                )
                values_step.alias = subquery["alias"]["name"]["value"]
                values_step.columns = tuple(
                    col["name"]["value"] for col in subquery["alias"]["columns"]
                )
                values_step.values = [
                    tuple(logical_planner_builders.build(value) for value in row)
                    for row in subquery["subquery"]["body"]["Values"]["rows"]
                ]
                step_id = random_string()
                sub_plan.add_node(step_id, values_step)
                root_node = step_id
        else:  # pragma: no cover
            raise NotImplementedError(relation["relation"]["Derived"])

    elif relation["relation"]["Table"]["args"]:
        # If we have args, we're a function dataset (like FAKE or UNNEST)
        function = relation["relation"]["Table"]
        function_name = relation_name.upper()

        if function["alias"] is None:
            from opteryx.exceptions import UnnamedColumnError

            raise UnnamedColumnError(
                f"Column or Relation created by {function_name} has no name, use AS to give it a name."
            )

        function_step = LogicalPlanNode(
            node_type=LogicalPlanStepType.FunctionDataset, function=function_name
        )
        if function_name == "UNNEST":
            function_step.alias = f"$unnest-{random_string(6)}"
            function_step.relation = function_step.alias
            function_step.unnest_target = function["alias"]["name"]["value"]
        else:
            function_step.alias = function["alias"]["name"]["value"]

        function_step.args = [
            logical_planner_builders.build(arg) for arg in function["args"]["args"]
        ]
        function_step.columns = tuple(col["name"]["value"] for col in function["alias"]["columns"])

        step_id = random_string()
        sub_plan.add_node(step_id, function_step)
        root_node = step_id
        relation["step_id"] = step_id
    else:
        # SCAN nodes are where we read relations; these can be from memory, disk or a remote
        # system. This has many physical implementations but at this point all we have is the
        # name/location of the relation (relation), what the relation is called inside the
        # query (alias) and if there are any hints (hints)
        from_step = LogicalPlanNode(node_type=LogicalPlanStepType.Scan)
        table = relation["relation"]["Table"]
        from_step.relation = relation_name
        from_step.alias = (
            from_step.relation if table["alias"] is None else table["alias"]["name"]["value"]
        )
        from_step.hints = [hint["Identifier"]["value"] for hint in table["with_hints"]]
        from_step.start_date = table.get("start_date")
        from_step.end_date = table.get("end_date")
        step_id = random_string()
        sub_plan.add_node(step_id, from_step)

        root_node = step_id
        relation["step_id"] = step_id

    # joins
    _joins = relation.get("joins", [])
    for join in _joins:
        # this is the convention: select * from LEFT join RIGHT

        join_step = process_join_tree(join)

        if join_step.node_type == LogicalPlanStepType.Unnest:
            # UNNEST joins don't have a LEFT and RIGHT side
            join_step_id = random_string()
            sub_plan.add_node(join_step_id, join_step)
            sub_plan.add_edge(root_node, join_step_id, "left")
            root_node = join_step_id
            continue

        right_node_id, right_plan = create_node_relation(join)

        # add the left and right relation names - we sometimes need these later
        join_step.left_relation_names = get_subplan_schemas(sub_plan)
        join_step.left_readers = get_subplan_reads(sub_plan)
        join_step.right_relation_names = get_subplan_schemas(right_plan)
        join_step.right_readers = get_subplan_reads(right_plan)

        # add the right side of the join
        sub_plan += right_plan

        join_step_id = random_string()
        sub_plan.add_node(join_step_id, join_step)

        # add the from table as the left side of the join
        sub_plan.add_edge(root_node, join_step_id, "left")
        sub_plan.add_edge(right_node_id, join_step_id, "right")

        root_node = join_step_id

    return root_node, sub_plan


def plan_execute_query(statement, **kwargs) -> LogicalPlan:
    import orjson

    from opteryx.exceptions import SqlError
    from opteryx.planner.ast_rewriter import do_ast_rewriter
    from opteryx.planner.logical_planner import do_logical_planning_phase
    from opteryx.planner.sql_rewriter import do_sql_rewrite
    from opteryx.third_party import sqloxide
    from opteryx.utils import sql

    def build_parm(node):
        if "BinaryOp" in node:
            op = node["BinaryOp"]
            if "op" in op and op["op"] == "Eq":
                return (
                    logical_planner_builders.build(op["left"]).value,
                    logical_planner_builders.build(op["right"]).value,
                )
        from opteryx.exceptions import ParameterError

        raise ParameterError("EXECUTE paramters must be named, e.g. 'paramter=value'")

    # the parser allows USING, but we want EXECUTE function (parmeters)
    if statement["Execute"].get("using"):
        raise UnsupportedSyntaxError(
            "EXECUTE does not support USING syntax, please provide parameters in parenthesis."
        )

    statement_name = statement["Execute"]["name"][0]["Identifier"]["value"].upper()
    parameters = dict(build_parm(p) for p in statement["Execute"]["parameters"])
    try:
        with open("prepared_statements.json", "r") as ps:
            prepared_statatements = {str(k).upper(): v for k, v in orjson.loads(ps.read()).items()}
    except (OSError, ValueError):
        prepared_statatements = {}

    # we have an inbuilt statements as a fallback
    prepared_statatements["PLANETS_BY_ID"] = {
        "statement": "SELECT * FROM $planets WHERE id = :id",
        "parameters": [{"id": "name", "type": "INTEGER"}],
    }
    prepared_statatements["VERSION"] = {
        "statement": "SELECT version()",
        "parameters": [],
    }
    if statement_name not in prepared_statatements:
        raise SqlError(f"Unable to EXECUTE prepared statement, '{statement_name}' not defined.")
    operation = prepared_statatements[statement_name]["statement"]

    operation = sql.remove_comments(operation)
    operation = sql.clean_statement(operation)
    statements = sql.split_sql_statements(operation)
    if len(statements) > 1:
        raise UnsupportedSyntaxError("EXECUTE cannot run multi-part and batch prepared statements.")

    clean_sql, temporal_filters = do_sql_rewrite(operation)
    try:
        parsed_statements = sqloxide.parse_sql(clean_sql, _dialect="opteryx")
    except ValueError as parser_error:
        raise SqlError(parser_error) from parser_error

    parsed_statements = do_ast_rewriter(
        parsed_statements,
        temporal_filters=temporal_filters,
        parameters=parameters,
        connection=None,
    )
    return do_logical_planning_phase(parsed_statements[0])[0]


def plan_explain(statement, **kwargs) -> LogicalPlan:
    plan = LogicalPlan()
    explain_node = LogicalPlanNode(node_type=LogicalPlanStepType.Explain)
    explain_node.analyze = statement["Explain"]["analyze"]
<<<<<<< HEAD
    
    # Handle format which can be None, a string, or a dict with "Keyword" key
    explain_format = statement["Explain"].get("format")
    if explain_format is None:
        explain_node.format = "TEXT"
    elif isinstance(explain_format, dict):
        # sqlparser 0.59.0+ returns format as a dict with "Keyword" key
        explain_node.format = explain_format.get("Keyword", "TEXT").upper()
    elif isinstance(explain_format, str):
        # Handle case where format is a string
        explain_node.format = explain_format.upper()
    else:
        # Fallback for any other case
        explain_node.format = "TEXT"
=======
    explain_format = statement["Explain"].get("format")
>>>>>>> 8b8ac77d

    if explain_format is None:
        explain_node.format = "TEXT"
    else:
        explain_node.format = explain_format.get("Keyword", "TEXT").upper()
    if explain_node.format == "GRAPHVIZ":
        explain_node.format = "MERMAID"

    explain_id = random_string()
    plan.add_node(explain_id, explain_node)

    sub_plan = plan_query(statement=statement["Explain"]["statement"])
    sub_plan_id = sub_plan.get_exit_points()[0]
    plan += sub_plan
    plan.add_edge(sub_plan_id, explain_id)

    return plan


def plan_query(statement: dict) -> LogicalPlan:
    """ """

    root_node = statement
    if "Query" in root_node:
        root_node = root_node["Query"]

    # union?
    if "SetOperation" in root_node["body"]:
        set_operation = root_node["body"]["SetOperation"]

        if set_operation["op"] == "Union":
            set_op_node = LogicalPlanNode(node_type=LogicalPlanStepType.Union)
        else:
            raise UnsupportedSyntaxError(f"Unsupported SET operator '{set_operation['op']}'")

        set_op_node.modifier = (
            None if set_operation["set_quantifier"] == "None" else set_operation["set_quantifier"]
        )
        step_id = random_string()
        plan = LogicalPlan()
        plan.add_node(step_id, set_op_node)
        head_nid = step_id

        left_plan = inner_query_planner(set_operation["left"])
        plan += left_plan
        subquery_entry_id = left_plan.get_exit_points()[0]
        plan.add_edge(subquery_entry_id, step_id)
        # remove the exit node
        plan.remove_node(subquery_entry_id, heal=True)

        right_plan = inner_query_planner(set_operation["right"])
        plan += right_plan
        subquery_entry_id = right_plan.get_exit_points()[0]
        plan.add_edge(subquery_entry_id, step_id)
        # remove the exit node
        plan.remove_node(subquery_entry_id, heal=True)

        # UNION ALL
        if set_op_node.modifier != "All":
            distinct = LogicalPlanNode(node_type=LogicalPlanStepType.Distinct)
            head_nid, step_id = step_id, random_string()
            plan.add_node(step_id, distinct)
            plan.add_edge(head_nid, step_id)

        # limit/offset
        if root_node.get("limit_clause"):
            _limit = root_node["limit_clause"].get("LimitOffset", {}).get("limit")
            _offset = root_node["limit_clause"].get("LimitOffset", {}).get("offset")

            if _offset:
                _offset = _offset.get("value")
            if _limit or _offset:
                limit_step = LogicalPlanNode(node_type=LogicalPlanStepType.Limit)
                limit_step.limit = (
                    None if _limit is None else logical_planner_builders.build(_limit).value
                )
                limit_step.offset = (
                    None if _offset is None else logical_planner_builders.build(_offset).value
                )
                head_nid, step_id = step_id, random_string()
                plan.add_node(step_id, limit_step)
                if head_nid is not None:
                    plan.add_edge(head_nid, step_id)

        # add the exit node
        exit_node = LogicalPlanNode(node_type=LogicalPlanStepType.Exit)
        _projection_nodes = [
            left_plan[nid]
            for nid in left_plan.nodes()
            if left_plan[nid].node_type in (LogicalPlanStepType.Project,)
        ]
        columns = [LogicalPlanNode(NodeType.WILDCARD, value=(None,))]
        if _projection_nodes:
            columns = _projection_nodes[0].columns
        exit_node.columns = columns
        head_nid, step_id = step_id, random_string()
        plan.add_node(step_id, exit_node)
        if head_nid is not None:
            plan.add_edge(head_nid, step_id)

        set_op_node.columns = columns
        set_op_node.left_relation_names = get_subplan_schemas(left_plan)
        set_op_node.right_relation_names = get_subplan_schemas(right_plan)

        return plan

    # we do some minor AST rewriting
    if root_node.get("limit_clause"):
        root_node["body"]["limit"] = root_node["limit_clause"].get("LimitOffset", {}).get("limit")
        root_node["body"]["offset"] = root_node["limit_clause"].get("LimitOffset", {}).get("offset")
    root_node["body"]["order_by"] = root_node.get("order_by", None)

    planned_query = inner_query_planner(root_node["body"])

    # DEBUG: print("LOGICAL PLAN")
    # DEBUG: print(planned_query.draw())

    return planned_query


def plan_set_variable(statement, **kwargs):
    root_node = "SingleAssignment"
    statement = statement["Set"]
    plan = LogicalPlan()
    set_step = LogicalPlanNode(
        node_type=LogicalPlanStepType.Set,
        variable=extract_variable(statement[root_node]["variable"]),
        value=extract_value(statement[root_node]["values"]),
    )
    plan.add_node(random_string(), set_step)
    return plan


def plan_show_columns(statement, **kwargs):
    root_node = "ShowColumns"
    plan = LogicalPlan()

    from_step = LogicalPlanNode(node_type=LogicalPlanStepType.Scan)
    table = statement[root_node]["show_options"]["show_in"]["parent_name"]
    from_step.relation = ".".join(part["Identifier"]["value"] for part in table)
    from_step.alias = from_step.relation
    from_step.start_date = table[0].get("start_date")
    from_step.end_date = table[0].get("end_date")
    step_id = random_string()
    plan.add_node(step_id, from_step)

    show_step = LogicalPlanNode(node_type=LogicalPlanStepType.ShowColumns)
    show_step.extended = statement[root_node]["extended"]
    show_step.full = statement[root_node]["full"]
    show_step.relation = from_step.relation
    previous_step_id, step_id = step_id, random_string()
    plan.add_node(step_id, show_step)
    plan.add_edge(previous_step_id, step_id)

    _filter = statement[root_node]["show_options"].get("filter_position")
    if _filter:
        _filter = _filter["Suffix"]
        filter_node = LogicalPlanNode(node_type=LogicalPlanStepType.Filter)
        filter_node.condition = extract_simple_filter(_filter, "name")
        previous_step_id, step_id = step_id, random_string()
        plan.add_node(step_id, filter_node)
        plan.add_edge(previous_step_id, step_id)
        raise UnsupportedSyntaxError("Unable to filter colmns in SHOW COLUMNS")

    return plan


def plan_show_create_query(statement, **kwargs):
    root_node = "ShowCreate"
    plan = LogicalPlan()
    show_step = LogicalPlanNode(node_type=LogicalPlanStepType.Show)
    show_step.object_type = statement[root_node]["obj_type"].upper()
    show_step.object_name = extract_variable(statement[root_node]["obj_name"])
    if isinstance(show_step.object_name, list):
        show_step.object_name = ".".join(show_step.object_name)
    plan.add_node(random_string(), show_step)
    return plan


def build_expression_tree(relation, dnf_list):
    """
    Recursively build an expression tree from a DNF-like list structure.
    The structure can include:
      - Flat clauses (list of tuples) -> AND of predicates
      - OR groups (list of clauses) -> OR of them
      - Mixed (some tuples, some nested lists) -> AND between flat predicates and subgroup
      - Factored form [common, [or_clauses]] -> (common AND (OR ...))
    """

    # Unwrap redundant single nesting
    while isinstance(dnf_list, list) and len(dnf_list) == 1 and isinstance(dnf_list[0], list):
        dnf_list = dnf_list[0]

    # --- Case: Factored form [common_clause, [or_clauses]] ---
    if (
        isinstance(dnf_list, list)
        and len(dnf_list) == 2
        and isinstance(dnf_list[0], list)
        and isinstance(dnf_list[1], list)
        and all(isinstance(c, list) for c in dnf_list[1])
    ):
        common_clause, or_clauses = dnf_list
        left = build_expression_tree(relation, common_clause)
        right = build_expression_tree(relation, or_clauses)
        return Node(node_type=NodeType.AND, left=left, right=right)

    # --- Case: flat clause (AND of tuples) ---
    if all(isinstance(x, tuple) for x in dnf_list):
        and_node = None
        for identifier, operator, value in dnf_list:
            if identifier is True or identifier is False:
                left_node = build_literal_node(identifier)
            else:
                left_node = LogicalColumn(
                    NodeType.IDENTIFIER, source_column=identifier, source=relation
                )
            comparison_node = Node(
                node_type=NodeType.COMPARISON_OPERATOR,
                value=operator,
                left=left_node,
                right=build_literal_node(value),
            )
            if operator.startswith("AnyOp"):
                comparison_node.left, comparison_node.right = (
                    comparison_node.right,
                    comparison_node.left,
                )
            and_node = (
                comparison_node
                if and_node is None
                else Node(node_type=NodeType.AND, left=and_node, right=comparison_node)
            )
        return and_node

    # --- Case: OR group (list of clauses, each clause = list of tuples) ---
    if all(isinstance(x, list) and all(isinstance(p, tuple) for p in x) for x in dnf_list):
        or_node = None
        for clause in dnf_list:
            clause_node = build_expression_tree(relation, clause)
            or_node = (
                clause_node
                if or_node is None
                else Node(node_type=NodeType.OR, left=or_node, right=clause_node)
            )
        return or_node

    # --- Case: Mixed: some flat predicates and some nested groups ---
    if any(isinstance(x, tuple) for x in dnf_list) and any(isinstance(x, list) for x in dnf_list):
        flat_preds = [x for x in dnf_list if isinstance(x, tuple)]
        subgroups = [x for x in dnf_list if isinstance(x, list)]
        left = build_expression_tree(relation, flat_preds)
        right = build_expression_tree(relation, subgroups)
        return Node(node_type=NodeType.AND, left=left, right=right)

    # --- Case: fallback, treat as OR of subgroups ---
    if isinstance(dnf_list, list):
        or_node = None
        for subgroup in dnf_list:
            subgroup_node = build_expression_tree(relation, subgroup)
            or_node = (
                subgroup_node
                if or_node is None
                else Node(node_type=NodeType.OR, left=or_node, right=subgroup_node)
            )
        return or_node

    raise ValueError(f"Unsupported DNF structure: {dnf_list}")


QUERY_BUILDERS = {
    # "Analyze": analyze_query,
    "Execute": plan_execute_query,
    "Explain": plan_explain,
    "Query": plan_query,
    "Set": plan_set_variable,
    "ShowColumns": plan_show_columns,
    "ShowCreate": plan_show_create_query,
    # "ShowFunctions": show_functions_query,
    # "ShowVariable": plan_show_variable,  # generic SHOW handler
    # "ShowVariables": plan_show_variables,
    # "Use": plan_use
}


def apply_visibility_filters(
    logical_plan: LogicalPlan, visibility_filters: dict, statistics
) -> LogicalPlan:
    for nid, node in list(logical_plan.nodes(True)):
        if node.node_type == LogicalPlanStepType.Scan:
            filter_dnf = visibility_filters.get(node.relation)
            if filter_dnf == []:
                # TODO: This is a hack to make sure that an empty list of filters
                # means that the relation should not be visible
                expression_tree = Node(
                    node_type=NodeType.COMPARISON_OPERATOR,
                    value="Eq",
                    left=build_literal_node(True),
                    right=build_literal_node(False),
                )

                # If the filter is an empty list, it means that the relation should not be visible
                filter_node = LogicalPlanNode(
                    node_type=LogicalPlanStepType.Filter,
                    condition=expression_tree,  # Use the built expression tree
                    all_relations={node.relation, node.alias},
                )
                logical_plan.insert_node_after(random_string(), filter_node, nid)
                statistics.visibility_filters_blank_condition_added += 1
            if filter_dnf:
                # Do some basic simplification early, less binding etc to do if we can
                # eliminate some elements from the tree now
                start = time.monotonic_ns()
                filter_dnf = dnf.simplify_dnf(filter_dnf)
                statistics.time_rewriting_visibility_filters += time.monotonic_ns() - start
                # Apply the transformation from DNF to an expression tree
                expression_tree = build_expression_tree(node.alias, filter_dnf)

                filter_node = LogicalPlanNode(
                    node_type=LogicalPlanStepType.Filter,
                    condition=expression_tree,  # Use the built expression tree
                    all_relations={node.relation, node.alias},
                )

                logical_plan.insert_node_after(random_string(), filter_node, nid)
                statistics.visibility_filters_condition_added += 1
    return logical_plan


def do_logical_planning_phase(parsed_statement: dict) -> tuple:
    # The sqlparser ast is an array of asts

    statement_type = next(iter(parsed_statement))
    if statement_type not in QUERY_BUILDERS:
        from opteryx.exceptions import UnsupportedSyntaxError
        from opteryx.utils.sql import convert_camel_to_sql_case

        raise UnsupportedSyntaxError(
            f"Opteryx does not support '{convert_camel_to_sql_case(statement_type)}' type queries."
        )
    # CTEs are Common Table Expressions, they're variations of subqueries
    ctes = extract_ctes(parsed_statement, inner_query_planner)
    return QUERY_BUILDERS[statement_type](parsed_statement), parsed_statement, ctes<|MERGE_RESOLUTION|>--- conflicted
+++ resolved
@@ -834,24 +834,7 @@
     plan = LogicalPlan()
     explain_node = LogicalPlanNode(node_type=LogicalPlanStepType.Explain)
     explain_node.analyze = statement["Explain"]["analyze"]
-<<<<<<< HEAD
-    
-    # Handle format which can be None, a string, or a dict with "Keyword" key
     explain_format = statement["Explain"].get("format")
-    if explain_format is None:
-        explain_node.format = "TEXT"
-    elif isinstance(explain_format, dict):
-        # sqlparser 0.59.0+ returns format as a dict with "Keyword" key
-        explain_node.format = explain_format.get("Keyword", "TEXT").upper()
-    elif isinstance(explain_format, str):
-        # Handle case where format is a string
-        explain_node.format = explain_format.upper()
-    else:
-        # Fallback for any other case
-        explain_node.format = "TEXT"
-=======
-    explain_format = statement["Explain"].get("format")
->>>>>>> 8b8ac77d
 
     if explain_format is None:
         explain_node.format = "TEXT"
