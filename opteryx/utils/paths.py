# Licensed under the Apache License, Version 2.0 (the "License");
# you may not use this file except in compliance with the License.
# See the License at http://www.apache.org/licenses/LICENSE-2.0
# Distributed on an "AS IS" BASIS, WITHOUT WARRANTIES OR CONDITIONS OF ANY KIND.

"""
Functions to help with handling file paths
"""

import fnmatch
import os

OS_SEP = os.sep


def get_parts(path_string: str):
    # Validate against path traversal and home directory references
    if ".." in path_string or path_string.startswith("~"):
        raise ValueError(
            "get_parts: paths cannot traverse the folder structure or use home directory shortcuts"
        )

    # Split the path into parts
    parts = path_string.split(OS_SEP)

    # Handle Windows paths which may contain drive letters
    bucket = ""
    if len(parts) > 1:
        bucket = parts.pop(0)

    # Identify if the last part contains a filename with an extension
    if "." in parts[-1]:
        file_name_part = parts.pop(-1)
        file_name, suffix = file_name_part.rsplit(".", 1)
        suffix = "." + suffix  # Prepend '.' to ensure the suffix starts with a dot
    else:
        file_name = ""
        suffix = ""

    parts_path = OS_SEP.join(parts)

    return bucket, parts_path, file_name, suffix


def has_wildcards(path: str) -> bool:
    """
    Check if a path contains wildcard characters.

    Args:
        path: Path string to check

    Returns:
        True if path contains wildcards (*, ?, [])
    """
    return any(char in path for char in ["*", "?", "["])


def split_wildcard_path(path: str):
    """
    Split a path with wildcards into a non-wildcard prefix and wildcard pattern.

    For cloud storage, we need to list blobs with a prefix, then filter by pattern.
    This function finds the longest non-wildcard prefix for listing.

    Args:
        path: Path with potential wildcards (e.g., "bucket/path/subdir/*.parquet")

    Returns:
        tuple: (prefix, pattern) where:
            - prefix: Non-wildcard prefix for listing (e.g., "bucket/path/subdir/")
            - pattern: Full path with wildcards for matching (e.g., "bucket/path/subdir/*.parquet")

    Examples:
        >>> split_wildcard_path("bucket/path/*.parquet")
        ('bucket/path/', 'bucket/path/*.parquet')

        >>> split_wildcard_path("bucket/path/file[0-9].parquet")
        ('bucket/path/', 'bucket/path/file[0-9].parquet')

        >>> split_wildcard_path("bucket/*/data.parquet")
        ('bucket/', 'bucket/*/data.parquet')
    """
    if not has_wildcards(path):
        return path, path

    # Find the first wildcard character
    wildcard_pos = len(path)
    for char in ["*", "?", "["]:
        pos = path.find(char)
        if pos != -1 and pos < wildcard_pos:
            wildcard_pos = pos

    # Find the last path separator before the wildcard
    prefix = path[:wildcard_pos]
    last_sep = prefix.rfind(OS_SEP)

<<<<<<< HEAD
    if last_sep != -1:
        # Include the separator in the prefix
        prefix = path[: last_sep + 1]
    else:
        # No separator before wildcard, prefix is empty or bucket name
        prefix = ""
=======
    # Include the separator in the prefix
    # No separator before wildcard, prefix is empty or bucket name
    prefix = path[: last_sep + 1] if last_sep != -1 else ""
>>>>>>> 5b8f4b85

    return prefix, path


def match_wildcard(pattern: str, path: str) -> bool:
    """
    Match a path against a wildcard pattern using glob-like semantics.

    Unlike fnmatch, this function treats path separators specially:
    - '*' matches any characters EXCEPT path separators
    - '?' matches any single character EXCEPT path separators
    - Use '**' to match across directory boundaries (not yet supported)

    This ensures consistent behavior with glob.glob() used for local files.

    Args:
        pattern: Pattern with wildcards (e.g., "bucket/path/*.parquet")
        path: Path to match (e.g., "bucket/path/file1.parquet")

    Returns:
        True if path matches pattern

    Examples:
        >>> match_wildcard("bucket/path/*.parquet", "bucket/path/file.parquet")
        True
        >>> match_wildcard("bucket/path/*.parquet", "bucket/path/sub/file.parquet")
        False
    """
    # Split pattern and path into parts using OS path separator for cross-platform compatibility
    pattern_parts = pattern.split(OS_SEP)
    path_parts = path.split(OS_SEP)

    # Must have same number of path parts for a match (wildcards don't cross directory boundaries)
    if len(pattern_parts) != len(path_parts):
        return False

    # Match each part using fnmatch
    for pattern_part, path_part in zip(pattern_parts, path_parts):
        if not fnmatch.fnmatch(path_part, pattern_part):
            return False

    return True<|MERGE_RESOLUTION|>--- conflicted
+++ resolved
@@ -94,18 +94,9 @@
     prefix = path[:wildcard_pos]
     last_sep = prefix.rfind(OS_SEP)
 
-<<<<<<< HEAD
-    if last_sep != -1:
-        # Include the separator in the prefix
-        prefix = path[: last_sep + 1]
-    else:
-        # No separator before wildcard, prefix is empty or bucket name
-        prefix = ""
-=======
     # Include the separator in the prefix
     # No separator before wildcard, prefix is empty or bucket name
     prefix = path[: last_sep + 1] if last_sep != -1 else ""
->>>>>>> 5b8f4b85
 
     return prefix, path
 
